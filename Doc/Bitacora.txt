Bitacora

Durante el mes de agosto y hasta el 12 de Septiembre se realizo principalmente trabajo de investigacion sobre como realizar el royecto.
Principalmente sobre como realizar el mapeop, que tecnologias utilizar, y demas. 
Y por otro lado se realizo el dise;o prototipo del vehiculo.

15 de Septiembre

Se creo el workspace para el backend, frontend, y mcu. 
Y se implemento la DB y el primer controlador en el back, lograndoc crear, y obtener mensages desde la db.

16 de Septiembre

Se creo el servicio para comunicar el back con el ESP32
Se crearon las librerias i2c y lights para el MCU

19 de Septiembre
Creacion de las librerias http
Creacion del Diagrama electrico 

24 y 25 de Septiembre
Correccion de las librerias http

26 de Septiembre
Correccion de las librerias i2c y lights
Implementacion inicial de libreria para sensor lidar
Inicio de impresion de la pate principal del vehiculo
Inicio del diseño del PCB

28 de Septiembre
Se creo la libreria ap_server para configurar al ESP32 como un Access Point
Impresion completada - Fallas de diseño encontradas y pendentientes de arreglo
29 de Septiembre
Agrego servidor TCP en la libreria ap_server

30 de Septiembre
Creacion de Interface, Service y Controller de la entidad SensorValue
Creacion de entidad Instruction junto con su Interface, Service y Controller.

01 de Octubre
Se generó la carpeta "Build" dentro de "Microcontroller"

2 de Octubre
Agrego servidor http para empezar a testear

04 de Octubre
Se creó la librería de control de los motores DC
Nos reunimos y testeamos las librerias de motores y wifi AP y ambas funcionaron como se esperaba
Esto implico testear los otores, el driver, y la fuente.
El diseño 3D tiene defectos a corregir

11 de Octubre
Se realizaron correciones al diseño 3D del pa parte princiapl, y se continuo con las partes superiores
Se testeo la libreria HTTP del MCU al BACKEND y funcionan.

14 de Octubre
Se opto por implementar MQTT en ves de HTTP entre el MCU y el backend
Se implmento MQTT en el BACKEND

23 de Octubre
Se implemento una libreria para el tratamiento de datos JSON
Se implemento una libreria MQTT Server para configurar y gestionar la conexion MQTT
Se implemento una libreria instruction buffer para intermediar en el recibimiento de informacion, de modo de no perder informacion mientras se ejecute otras tareas.
Se implemento una libreria MQTT Handler para abstraer la funciones de envio y recepcion de informacion
Se finalizo el testeo de MQTT tanto para recibir como para envio, de manera satisfactoria. Esto incluyo el testeo exito del reinicio remoto.
Se implemento la libreria checkpoint de modo de generar un punto de retorno en el programa. De modo de implementar en un futuro una funcion que permita abortar el flujo de ejecucion del programa y volver a punto seguro.
Se eliminaron las librerias HTTP_SERVER y HTTP_Handler, ya reemplazas por MQTT

31 de Octubre
Agrego libreria para comunicacion con Backend

3 de Noviembre
Se organizo el frontend, y se crearon los componentes base vacios.
Se implemento la base del sidenav y la estructura basica de la pagina.
Se modifico la libreria de mqtt_server por compatibilidad de datos recibidos y backend_comm para agregar tags en los mensajes al backend.

9 de Noviembre
Modificacion de la libreria mqtt_handler para el envio de tags y tipo de mensajes (warning, error, info)

13 de Noviembre 
Se agrega libreria para testeo del monitor en la pagina web.

15 de Noviembre
Agrego para ver hora e identacion en los mensajes del monitor.

16 de Noviembre
Libreria de mensages terminado, todo funcionando y testeado con el backend.
<<<<<<< HEAD
Monitor frontend funcionando, queda pendiente la scrollbar y ajustes esticos

20 de Noviembre 
Agrego libreria para visualizar mapa con obstaculos detectados (Testeo de d3.js con datos de prueba)

22 de Noviembre
Se realizaron mejoras con respecto a la visualizacion del mapa (cambios en el diseño).
Se agrego funcion para generar puntos de forma aleatoria para testeo.
Funcion para capturar el mapa en un momento determinado (falta mejorar).

27 de Noviembre
Modifico libreria para visualizar mapa para que al hacer click sobre este se expanda o vuelva a su tamaño normal.
Modifico libreria del monitor para que al hacer click se expanda o vuelva a su tamaño original.

01 de Diciembre
Merge de librerias de monitor y map.
Modifico libreria monitor (merge ya realizado) para visualizar mapa y monitor al mismo tiempo. 
Ademas de agregar cambios necesarios para que cuando un componente se expanda el otro se contraiga.

03 de Diciembre
Modifico libreria del monitor para que cuando el mapa se expanda, se oculte el monitor.
Ademas, se realizaron mejoras en la visualizacion al expandir/contraer.

06 de Diciembre
Arreglo error al expandir/contraer los componentes.
=======

19 de Noviembre
Se crearon los prototipos de los botones del sidebar.

23 de Noviembre
Implementado el componente para leer un joystick y poder controlar el robot. 
Pendiente crear el servicio y apartado visual.

02 de Diciembre
El sidneav mustra el status de conexion del Gamepad.
El gamepad es correctamente leido, y que pendiente codear la comunicacion con el backend.

04 de Diciembre
Send instructions working, botones pendiente de asignar acciones
Mejora del componenete gamepad
Testeo de la comunicacion de instruction Working.
Realizo modificaciones en el diseño de los botones del sidebar
>>>>>>> 5130772f
<|MERGE_RESOLUTION|>--- conflicted
+++ resolved
@@ -85,7 +85,24 @@
 
 16 de Noviembre
 Libreria de mensages terminado, todo funcionando y testeado con el backend.
-<<<<<<< HEAD
+
+19 de Noviembre
+Se crearon los prototipos de los botones del sidebar.
+
+23 de Noviembre
+Implementado el componente para leer un joystick y poder controlar el robot. 
+Pendiente crear el servicio y apartado visual.
+
+02 de Diciembre
+El sidneav mustra el status de conexion del Gamepad.
+El gamepad es correctamente leido, y que pendiente codear la comunicacion con el backend.
+
+04 de Diciembre
+Send instructions working, botones pendiente de asignar acciones
+Mejora del componenete gamepad
+Testeo de la comunicacion de instruction Working.
+Realizo modificaciones en el diseño de los botones del sidebar
+
 Monitor frontend funcionando, queda pendiente la scrollbar y ajustes esticos
 
 20 de Noviembre 
@@ -110,23 +127,4 @@
 Ademas, se realizaron mejoras en la visualizacion al expandir/contraer.
 
 06 de Diciembre
-Arreglo error al expandir/contraer los componentes.
-=======
-
-19 de Noviembre
-Se crearon los prototipos de los botones del sidebar.
-
-23 de Noviembre
-Implementado el componente para leer un joystick y poder controlar el robot. 
-Pendiente crear el servicio y apartado visual.
-
-02 de Diciembre
-El sidneav mustra el status de conexion del Gamepad.
-El gamepad es correctamente leido, y que pendiente codear la comunicacion con el backend.
-
-04 de Diciembre
-Send instructions working, botones pendiente de asignar acciones
-Mejora del componenete gamepad
-Testeo de la comunicacion de instruction Working.
-Realizo modificaciones en el diseño de los botones del sidebar
->>>>>>> 5130772f
+Arreglo error al expandir/contraer los componentes.
Bitacora

Durante el mes de agosto y hasta el 12 de Septiembre se realizo principalmente trabajo de investigacion sobre como realizar el royecto.
Principalmente sobre como realizar el mapeop, que tecnologias utilizar, y demas. 
Y por otro lado se realizo el dise;o prototipo del vehiculo.

15 de Septiembre

Se creo el workspace para el backend, frontend, y mcu. 
Y se implemento la DB y el primer controlador en el back, lograndoc crear, y obtener mensages desde la db.

16 de Septiembre

Se creo el servicio para comunicar el back con el ESP32
Se crearon las librerias i2c y lights para el MCU

19 de Septiembre
Creacion de las librerias http
Creacion del Diagrama electrico 

24 y 25 de Septiembre
Correccion de las librerias http

26 de Septiembre
Correccion de las librerias i2c y lights
Implementacion inicial de libreria para sensor lidar
Inicio de impresion de la pate principal del vehiculo
Inicio del diseño del PCB

28 de Septiembre
Se creo la libreria ap_server para configurar al ESP32 como un Access Point
Impresion completada - Fallas de diseño encontradas y pendentientes de arreglo
29 de Septiembre
Agrego servidor TCP en la libreria ap_server

30 de Septiembre
Creacion de Interface, Service y Controller de la entidad SensorValue
Creacion de entidad Instruction junto con su Interface, Service y Controller.

01 de Octubre
Se generó la carpeta "Build" dentro de "Microcontroller"

02 de Octubre
Agrego servidor http para empezar a testear

04 de Octubre
Se creó la librería de control de los motores DC
Nos reunimos y testeamos las librerias de motores y wifi AP y ambas funcionaron como se esperaba
Esto implico testear los otores, el driver, y la fuente.
El diseño 3D tiene defectos a corregir

11 de Octubre
Se realizaron correciones al diseño 3D del pa parte princiapl, y se continuo con las partes superiores
Se testeo la libreria HTTP del MCU al BACKEND y funcionan.

14 de Octubre
Se opto por implementar MQTT en ves de HTTP entre el MCU y el backend
Se implmento MQTT en el BACKEND

21 de Octubre
Se creó la librería de control del sensor VL53L0X

23 de Octubre
Se implemento una libreria para el tratamiento de datos JSON
Se implemento una libreria MQTT Server para configurar y gestionar la conexion MQTT
Se implemento una libreria instruction buffer para intermediar en el recibimiento de informacion, de modo de no perder informacion mientras se ejecute otras tareas.
Se implemento una libreria MQTT Handler para abstraer la funciones de envio y recepcion de informacion
Se finalizo el testeo de MQTT tanto para recibir como para envio, de manera satisfactoria. Esto incluyo el testeo exito del reinicio remoto.
Se implemento la libreria checkpoint de modo de generar un punto de retorno en el programa. De modo de implementar en un futuro una funcion que permita abortar el flujo de ejecucion del programa y volver a punto seguro.
Se eliminaron las librerias HTTP_SERVER y HTTP_Handler, ya reemplazas por MQTT
24 de Octubre
Se actualizó la librería de control del sensor LiDAR

31 de Octubre
Agrego libreria para comunicacion con Backend

3 de Noviembre
Se organizo el frontend, y se crearon los componentes base vacios.
Se implemento la base del sidenav y la estructura basica de la pagina.
Se modifico la libreria de mqtt_server por compatibilidad de datos recibidos y backend_comm para agregar tags en los mensajes al backend.

06 de Noviembre
Se actualizó la librería de control del sensor VL53L0X.
La misma ahora es funcional y provee la distancia a objetos.

9 de Noviembre
Modificacion de la libreria mqtt_handler para el envio de tags y tipo de mensajes (warning, error, info)

13 de Noviembre 
Se agrega libreria para testeo del monitor en la pagina web.

15 de Noviembre
Agrego para ver hora e identacion en los mensajes del monitor.

16 de Noviembre
Libreria de mensages terminado, todo funcionando y testeado con el backend.
Se testeo y mejoro la libreria lights

18 de Noviembre
Libreria INA219 I2C

<<<<<<< HEAD
05 de Diciembre
Se agrego documentacion de las librerias mqtt_handler, mqtt_server, lights, i2c, json_helper e instruction_buffer.
Se agrego Swagger para documentacion del Backend
=======
06 de Diciembre
INA219 Funcionando y testeado
>>>>>>> 93fad2b4
<|MERGE_RESOLUTION|>--- conflicted
+++ resolved
@@ -99,11 +99,12 @@
 18 de Noviembre
 Libreria INA219 I2C
 
-<<<<<<< HEAD
 05 de Diciembre
 Se agrego documentacion de las librerias mqtt_handler, mqtt_server, lights, i2c, json_helper e instruction_buffer.
 Se agrego Swagger para documentacion del Backend
-=======
+
 06 de Diciembre
 INA219 Funcionando y testeado
->>>>>>> 93fad2b4
+
+07 de Enero
+Se inicia el debugging de la librería de control de los sensores en conjunto
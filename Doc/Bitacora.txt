Bitacora

Durante el mes de agosto y hasta el 12 de Septiembre se realizo principalmente trabajo de investigacion sobre como realizar el royecto.
Principalmente sobre como realizar el mapeop, que tecnologias utilizar, y demas. 
Y por otro lado se realizo el dise;o prototipo del vehiculo.

15 de Septiembre

Se creo el workspace para el backend, frontend, y mcu. 
Y se implemento la DB y el primer controlador en el back, lograndoc crear, y obtener mensages desde la db.

16 de Septiembre

Se creo el servicio para comunicar el back con el ESP32
Se crearon las librerias i2c y lights para el MCU

19 de Septiembre
Creacion de las librerias http
Creacion del Diagrama electrico 

24 y 25 de Septiembre
Correccion de las librerias http

26 de Septiembre
Correccion de las librerias i2c y lights
Implementacion inicial de libreria para sensor lidar
Inicio de impresion de la pate principal del vehiculo
Inicio del diseño del PCB

28 de Septiembre
Se creo la libreria ap_server para configurar al ESP32 como un Access Point
Impresion completada - Fallas de diseño encontradas y pendentientes de arreglo
29 de Septiembre
Agrego servidor TCP en la libreria ap_server

30 de Septiembre
Creacion de Interface, Service y Controller de la entidad SensorValue
Creacion de entidad Instruction junto con su Interface, Service y Controller.

01 de Octubre
Se generó la carpeta "Build" dentro de "Microcontroller"

02 de Octubre
Agrego servidor http para empezar a testear

04 de Octubre
Se creó la librería de control de los motores DC
Nos reunimos y testeamos las librerias de motores y wifi AP y ambas funcionaron como se esperaba
Esto implico testear los otores, el driver, y la fuente.
El diseño 3D tiene defectos a corregir

11 de Octubre
Se realizaron correciones al diseño 3D del pa parte princiapl, y se continuo con las partes superiores
Se testeo la libreria HTTP del MCU al BACKEND y funcionan.

14 de Octubre
Se opto por implementar MQTT en ves de HTTP entre el MCU y el backend
Se implmento MQTT en el BACKEND

21 de Octubre
Se creó la librería de control del sensor VL53L0X

23 de Octubre
Se implemento una libreria para el tratamiento de datos JSON
Se implemento una libreria MQTT Server para configurar y gestionar la conexion MQTT
Se implemento una libreria instruction buffer para intermediar en el recibimiento de informacion, de modo de no perder informacion mientras se ejecute otras tareas.
Se implemento una libreria MQTT Handler para abstraer la funciones de envio y recepcion de informacion
Se finalizo el testeo de MQTT tanto para recibir como para envio, de manera satisfactoria. Esto incluyo el testeo exito del reinicio remoto.
Se implemento la libreria checkpoint de modo de generar un punto de retorno en el programa. De modo de implementar en un futuro una funcion que permita abortar el flujo de ejecucion del programa y volver a punto seguro.
Se eliminaron las librerias HTTP_SERVER y HTTP_Handler, ya reemplazas por MQTT
24 de Octubre
Se actualizó la librería de control del sensor LiDAR

31 de Octubre
Agrego libreria para comunicacion con Backend

3 de Noviembre
Se organizo el frontend, y se crearon los componentes base vacios.
Se implemento la base del sidenav y la estructura basica de la pagina.
Se modifico la libreria de mqtt_server por compatibilidad de datos recibidos y backend_comm para agregar tags en los mensajes al backend.

06 de Noviembre
Se actualizó la librería de control del sensor VL53L0X.
La misma ahora es funcional y provee la distancia a objetos.

9 de Noviembre
Modificacion de la libreria mqtt_handler para el envio de tags y tipo de mensajes (warning, error, info)

13 de Noviembre 
Se agrega libreria para testeo del monitor en la pagina web.

15 de Noviembre
Agrego para ver hora e identacion en los mensajes del monitor.

16 de Noviembre
Libreria de mensages terminado, todo funcionando y testeado con el backend.
Se testeo y mejoro la libreria lights

18 de Noviembre
Libreria INA219 I2C

<<<<<<< HEAD
19 de Noviembre
Se crearon los prototipos de los botones del sidebar.

23 de Noviembre
Implementado el componente para leer un joystick y poder controlar el robot. 
Pendiente crear el servicio y apartado visual.

02 de Diciembre
El sidneav mustra el status de conexion del Gamepad.
El gamepad es correctamente leido, y que pendiente codear la comunicacion con el backend.

04 de Diciembre
Send instructions working, botones pendiente de asignar acciones
Mejora del componenete gamepad
Testeo de la comunicacion de instruction Working.
Realizo modificaciones en el diseño de los botones del sidebar

Monitor frontend funcionando, queda pendiente la scrollbar y ajustes esticos

20 de Noviembre 
Agrego libreria para visualizar mapa con obstaculos detectados (Testeo de d3.js con datos de prueba)

22 de Noviembre
Se realizaron mejoras con respecto a la visualizacion del mapa (cambios en el diseño).
Se agrego funcion para generar puntos de forma aleatoria para testeo.
Funcion para capturar el mapa en un momento determinado (falta mejorar).

27 de Noviembre
Modifico libreria para visualizar mapa para que al hacer click sobre este se expanda o vuelva a su tamaño normal.
Modifico libreria del monitor para que al hacer click se expanda o vuelva a su tamaño original.

01 de Diciembre
Merge de librerias de monitor y map.
Modifico libreria monitor (merge ya realizado) para visualizar mapa y monitor al mismo tiempo. 
Ademas de agregar cambios necesarios para que cuando un componente se expanda el otro se contraiga.

03 de Diciembre
Modifico libreria del monitor para que cuando el mapa se expanda, se oculte el monitor.
Ademas, se realizaron mejoras en la visualizacion al expandir/contraer.

06 de Diciembre
Arreglo error al expandir/contraer los componentes.

08 de Diciembre
Agrego todos los componentes en la pagina web y modifico el tamaño de estos.
Modifico para que reciba los puntos a graficar desde el backend en el mapa.

09 de Diciembre
Funcionalidad de botones
=======
05 de Diciembre
Se agrego documentacion de las librerias mqtt_handler, mqtt_server, lights, i2c, json_helper e instruction_buffer.
Se agrego Swagger para documentacion del Backend
>>>>>>> d70a7a3e
<|MERGE_RESOLUTION|>--- conflicted
+++ resolved
@@ -99,25 +99,8 @@
 18 de Noviembre
 Libreria INA219 I2C
 
-<<<<<<< HEAD
 19 de Noviembre
 Se crearon los prototipos de los botones del sidebar.
-
-23 de Noviembre
-Implementado el componente para leer un joystick y poder controlar el robot. 
-Pendiente crear el servicio y apartado visual.
-
-02 de Diciembre
-El sidneav mustra el status de conexion del Gamepad.
-El gamepad es correctamente leido, y que pendiente codear la comunicacion con el backend.
-
-04 de Diciembre
-Send instructions working, botones pendiente de asignar acciones
-Mejora del componenete gamepad
-Testeo de la comunicacion de instruction Working.
-Realizo modificaciones en el diseño de los botones del sidebar
-
-Monitor frontend funcionando, queda pendiente la scrollbar y ajustes esticos
 
 20 de Noviembre 
 Agrego libreria para visualizar mapa con obstaculos detectados (Testeo de d3.js con datos de prueba)
@@ -126,6 +109,10 @@
 Se realizaron mejoras con respecto a la visualizacion del mapa (cambios en el diseño).
 Se agrego funcion para generar puntos de forma aleatoria para testeo.
 Funcion para capturar el mapa en un momento determinado (falta mejorar).
+
+23 de Noviembre
+Implementado el componente para leer un joystick y poder controlar el robot. 
+Pendiente crear el servicio y apartado visual.
 
 27 de Noviembre
 Modifico libreria para visualizar mapa para que al hacer click sobre este se expanda o vuelva a su tamaño normal.
@@ -136,9 +123,25 @@
 Modifico libreria monitor (merge ya realizado) para visualizar mapa y monitor al mismo tiempo. 
 Ademas de agregar cambios necesarios para que cuando un componente se expanda el otro se contraiga.
 
+02 de Diciembre
+El sidneav mustra el status de conexion del Gamepad.
+El gamepad es correctamente leido, y que pendiente codear la comunicacion con el backend.
+
 03 de Diciembre
 Modifico libreria del monitor para que cuando el mapa se expanda, se oculte el monitor.
 Ademas, se realizaron mejoras en la visualizacion al expandir/contraer.
+
+04 de Diciembre
+Send instructions working, botones pendiente de asignar acciones
+Mejora del componenete gamepad
+Testeo de la comunicacion de instruction Working.
+Realizo modificaciones en el diseño de los botones del sidebar
+Monitor frontend funcionando, queda pendiente la scrollbar y ajustes esticos
+
+05 de Diciembre
+Se agrego documentacion de las librerias mqtt_handler, mqtt_server, lights, i2c, json_helper e instruction_buffer.
+Se agrego Swagger para documentacion del Backend
+
 
 06 de Diciembre
 Arreglo error al expandir/contraer los componentes.
@@ -149,8 +152,5 @@
 
 09 de Diciembre
 Funcionalidad de botones
-=======
-05 de Diciembre
-Se agrego documentacion de las librerias mqtt_handler, mqtt_server, lights, i2c, json_helper e instruction_buffer.
-Se agrego Swagger para documentacion del Backend
->>>>>>> d70a7a3e
+
+

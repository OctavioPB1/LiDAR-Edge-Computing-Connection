--- conflicted
+++ resolved
@@ -142,10 +142,12 @@
 Se agrego documentacion de las librerias mqtt_handler, mqtt_server, lights, i2c, json_helper e instruction_buffer.
 Se agrego Swagger para documentacion del Backend
 
-<<<<<<< HEAD
+06 de Diciembre
+INA219 Funcionando y testeado
+Arreglo error al expandir/contraer los componentes.
 
-06 de Diciembre
-Arreglo error al expandir/contraer los componentes.
+07 de Enero
+Se inicia el debugging de la librería de control de los sensores en conjunto
 
 08 de Diciembre
 Agrego todos los componentes en la pagina web y modifico el tamaño de estos.
@@ -162,11 +164,4 @@
 Correccion de errores en tarea para recibir instrucciones por HTTP
 
 20 de Enero
-Revision de errores en libreria HTTP y tarea para recibir instrucciones
-=======
-06 de Diciembre
-INA219 Funcionando y testeado
-
-07 de Enero
-Se inicia el debugging de la librería de control de los sensores en conjunto
->>>>>>> dab61729
+Revision de errores en libreria HTTP y tarea para recibir instrucciones
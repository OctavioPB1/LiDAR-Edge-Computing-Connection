--- conflicted
+++ resolved
@@ -45,17 +45,7 @@
 
 04 de Octubre
 Se creó la librería de control de los motores DC
-<<<<<<< HEAD
 
-01 de Noviembre
-Se logro testear la 1ra version de la libreria Servomotor.
-
-06 de Noviembre
-Agrego libreria para interrupciones por hardware para utilizar con el servomotor.
-
-13 de Noviembre
-Tengo la version final de la libreria del Servo previo testeo fisico
-=======
 Nos reunimos y testeamos las librerias de motores y wifi AP y ambas funcionaron como se esperaba
 Esto implico testear los otores, el driver, y la fuente.
 El diseño 3D tiene defectos a corregir
@@ -79,11 +69,18 @@
 Se finalizo el testeo de MQTT tanto para recibir como para envio, de manera satisfactoria. Esto incluyo el testeo exito del reinicio remoto.
 Se implemento la libreria checkpoint de modo de generar un punto de retorno en el programa. De modo de implementar en un futuro una funcion que permita abortar el flujo de ejecucion del programa y volver a punto seguro.
 Se eliminaron las librerias HTTP_SERVER y HTTP_Handler, ya reemplazas por MQTT
+
 24 de Octubre
 Se actualizó la librería de control del sensor LiDAR
 
 31 de Octubre
 Agrego libreria para comunicacion con Backend
+
+01 de Noviembre
+Se logro testear la 1ra version de la libreria Servomotor.
+
+06 de Noviembre
+Agrego libreria para interrupciones por hardware para utilizar con el servomotor.
 
 3 de Noviembre
 Se organizo el frontend, y se crearon los componentes base vacios.
@@ -99,11 +96,11 @@
 
 13 de Noviembre 
 Se agrega libreria para testeo del monitor en la pagina web.
+Tengo la version final de la libreria del Servo previo testeo fisico
 
 15 de Noviembre
 Agrego para ver hora e identacion en los mensajes del monitor.
 
 16 de Noviembre
 Libreria de mensages terminado, todo funcionando y testeado con el backend.
-Se testeo y mejoro la libreria lights
->>>>>>> 2e4ee7c8
+Se testeo y mejoro la libreria lights
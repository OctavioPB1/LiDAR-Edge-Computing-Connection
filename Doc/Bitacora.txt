Bitacora

Durante el mes de agosto y hasta el 12 de Septiembre se realizo principalmente trabajo de investigacion sobre como realizar el royecto.
Principalmente sobre como realizar el mapeop, que tecnologias utilizar, y demas. 
Y por otro lado se realizo el dise;o prototipo del vehiculo.

15 de Septiembre

Se creo el workspace para el backend, frontend, y mcu. 
Y se implemento la DB y el primer controlador en el back, lograndoc crear, y obtener mensages desde la db.

16 de Septiembre

Se creo el servicio para comunicar el back con el ESP32
Se crearon las librerias i2c y lights para el MCU

19 de Septiembre
Creacion de las librerias http
Creacion del Diagrama electrico 

24 y 25 de Septiembre
Correccion de las librerias http

26 de Septiembre
Correccion de las librerias i2c y lights
Implementacion inicial de libreria para sensor lidar
Inicio de impresion de la pate principal del vehiculo
Inicio del diseño del PCB

28 de Septiembre
Se creo la libreria ap_server para configurar al ESP32 como un Access Point
Impresion completada - Fallas de diseño encontradas y pendentientes de arreglo
29 de Septiembre
Agrego servidor TCP en la libreria ap_server

30 de Septiembre
Creacion de Interface, Service y Controller de la entidad SensorValue
Creacion de entidad Instruction junto con su Interface, Service y Controller.

01 de Octubre
Se generó la carpeta "Build" dentro de "Microcontroller"

2 de Octubre
Agrego servidor http para empezar a testear

04 de Octubre
Se creó la librería de control de los motores DC
Nos reunimos y testeamos las librerias de motores y wifi AP y ambas funcionaron como se esperaba
Esto implico testear los otores, el driver, y la fuente.
El diseño 3D tiene defectos a corregir

11 de Octubre
Se realizaron correciones al diseño 3D del pa parte princiapl, y se continuo con las partes superiores
Se testeo la libreria HTTP del MCU al BACKEND y funcionan.

14 de Octubre
Se opto por implementar MQTT en ves de HTTP entre el MCU y el backend
Se implmento MQTT en el BACKEND

23 de Octubre
Se implemento una libreria para el tratamiento de datos JSON
Se implemento una libreria MQTT Server para configurar y gestionar la conexion MQTT
Se implemento una libreria instruction buffer para intermediar en el recibimiento de informacion, de modo de no perder informacion mientras se ejecute otras tareas.
Se implemento una libreria MQTT Handler para abstraer la funciones de envio y recepcion de informacion
Se finalizo el testeo de MQTT tanto para recibir como para envio, de manera satisfactoria. Esto incluyo el testeo exito del reinicio remoto.
Se implemento la libreria checkpoint de modo de generar un punto de retorno en el programa. De modo de implementar en un futuro una funcion que permita abortar el flujo de ejecucion del programa y volver a punto seguro.
Se eliminaron las librerias HTTP_SERVER y HTTP_Handler, ya reemplazas por MQTT

31 de Octubre
Agrego libreria para comunicacion con Backend

3 de Noviembre
Se organizo el frontend, y se crearon los componentes base vacios.
Se implemento la base del sidenav y la estructura basica de la pagina.
<<<<<<< HEAD
Se modifico la libreria de mqtt_server por compatibilidad de datos recibidos y backend_comm para agregar tags en los mensajes al backend.

9 de Noviembre
Modificacion de la libreria mqtt_handler para el envio de tags y tipo de mensajes (warning, error, info)

16 de Noviembre
Libreria de mensages terminado, todo funcionando y testeado con el backend.

23 de Noviembre
Implementado el componente para leer un joystick y poder controlar el robot. 
Pendiente crear el servicio y apartado visual.
=======

19 de Noviembre
Se crearon los prototipos de los botones del sidebar.
>>>>>>> 05a4de2d
<|MERGE_RESOLUTION|>--- conflicted
+++ resolved
@@ -72,7 +72,6 @@
 3 de Noviembre
 Se organizo el frontend, y se crearon los componentes base vacios.
 Se implemento la base del sidenav y la estructura basica de la pagina.
-<<<<<<< HEAD
 Se modifico la libreria de mqtt_server por compatibilidad de datos recibidos y backend_comm para agregar tags en los mensajes al backend.
 
 9 de Noviembre
@@ -81,11 +80,11 @@
 16 de Noviembre
 Libreria de mensages terminado, todo funcionando y testeado con el backend.
 
+19 de Noviembre
+Se crearon los prototipos de los botones del sidebar.
+
 23 de Noviembre
 Implementado el componente para leer un joystick y poder controlar el robot. 
 Pendiente crear el servicio y apartado visual.
-=======
 
-19 de Noviembre
-Se crearon los prototipos de los botones del sidebar.
->>>>>>> 05a4de2d
+

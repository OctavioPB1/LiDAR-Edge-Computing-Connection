--- conflicted
+++ resolved
@@ -19,13 +19,12 @@
 upload_port = COM3
 board_build.flash_size = 4MB
 
-<<<<<<< HEAD
 ; Build flags to suppress specific warnings
 build_flags = 
     -Wno-unused-const-variable
     -Wno-unused-function
     -Wno-type-limits
-=======
+
 ; Configuración para debugging
 debug_tool = esp-prog
 debug_init_break = tbreak app_main
@@ -34,5 +33,4 @@
     set remote hardware-breakpoint-limit 2
     set remote hardware-breakpoint-limit 2
     set remote hardware-breakpoint-limit 2
->>>>>>> 4a839c69
 

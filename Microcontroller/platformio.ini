--- conflicted
+++ resolved
@@ -16,9 +16,5 @@
 
 upload_protocol = esptool
 upload_speed = 115200
-<<<<<<< HEAD
-upload_port = COM3
-=======
-upload_port = COM6
->>>>>>> 9be821bd
+upload_port = COM4
 board_build.flash_size = 4MB

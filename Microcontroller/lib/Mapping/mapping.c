#include "mapping.h"
#include "servo.h"
#include "vl53l0x.h"
#include "esp_log.h"
#include "debug_helper.h"

#define MIN_DISTANCE 100

static const char *TAG = "MAPPING";
static esp_err_t getValue(uint16_t *);

esp_err_t mapping_init()
{

    esp_err_t err = ESP_OK;
    DEBUGING_ESP_LOG(ESP_LOGI(TAG, "Initializing Mapping"));

    DEBUGING_ESP_LOG(ESP_LOGI(TAG, "Initializing GPIO..."));
    err = gpio_init();
    if (err != ESP_OK)
    {
        ESP_LOGE(TAG, "Error in gpio_init: %s", esp_err_to_name(err));
        LOG_MESSAGE_E(TAG, "Error in gpio_init");
        return err;
    }

    DEBUGING_ESP_LOG(ESP_LOGI(TAG, "Initializing I2C..."));
    err = i2c_init();
    if (err != ESP_OK)
    {
        ESP_LOGE(TAG, "Error initializing I2C");
        LOG_MESSAGE_E(TAG, "Error initializing I2C");
        return ESP_FAIL;
    }

    DEBUGING_ESP_LOG(ESP_LOGI(TAG, "Initializing LiDAR..."));
    if (!vl53l0x_init())
    {
        ESP_LOGE(TAG, "Error initializing LiDAR(VL53L0X)");
        LOG_MESSAGE_E(TAG, "Error initializing LiDAR(VL53L0X)");
        return ESP_FAIL;
    }

    DEBUGING_ESP_LOG(ESP_LOGI(TAG, "Initializing ServoMotor..."));
    err = servo_initialize();
    if (err != ESP_OK)
    {
        ESP_LOGE(TAG, "Error initializing Servo");
        LOG_MESSAGE_E(TAG, "Error initializing Servo");
        return ESP_FAIL;
    }
    err = servo_start();
    if (err != ESP_OK)
    {
        ESP_LOGE(TAG, "Error Starting Servo");
        LOG_MESSAGE_E(TAG, "Error Starting Servo");
        return ESP_FAIL;
    }

    return err;
}

esp_err_t getMappingValue(int16_t *angle, uint16_t *distance)
{

    if (angle == NULL || distance == NULL)
    {
        ESP_LOGE(TAG, "NULL pointer passed to getMappingValue.");
        LOG_MESSAGE_E(TAG, "NULL pointer passed to getMappingValue.");
        return ESP_ERR_INVALID_ARG;
    }

    *angle = readAngle();
    if (*angle == -1)
        return ESP_ERR_INVALID_RESPONSE;
    esp_err_t err = getValue(distance);
    // esp_err_t err = ESP_OK;
    //*distance = 500;
    if (err == ESP_FAIL)
    {
        ESP_LOGW(TAG, "ERROR MAPPING: %s", esp_err_to_name(err));
        LOG_MESSAGE_W(TAG, "ERROR MAPPING");

        // //LLAMAR RUTINA DE REINICIO LIDAR
        ESP_LOGW(TAG, "Reiniciando LiDAR...");
        LOG_MESSAGE_E(TAG, "Reiniciando LiDAR...");
        esp_err_t err2 = vl53l0x_reset();
        if (err2 != ESP_OK)
        {
            ESP_LOGE(TAG, "Error restarting the LiDAR: %s", esp_err_to_name(err2));
            LOG_MESSAGE_E(TAG,"Error restarting the LiDAR");
            return ESP_FAIL;
        }
        vTaskDelay(20 / portTICK_PERIOD_MS);

        return err;
    }
    return err;
}

// static esp_err_t getValue(uint16_t *distance)
// {
//     esp_err_t success;
//     uint16_t val = 0;
//     uint8_t N = 3;
//     uint16_t values[N];
//     uint8_t valid_readings = 0; // Contador para lecturas válidas

//     for (uint8_t i = 0; i < N; i++)
//     {
// #ifndef VL53L0X
//         success = vl53l0x_read_range_single(VL53L0X_IDX_FIRST, &val);
//         if ((success == ESP_OK) && (val < VL53L0X_OUT_OF_RANGE && val >= MIN_DISTANCE))
//         {
//             values[i] = val;  // Almacenar el valor si es válido
//             valid_readings++; // Incrementar el contador de lecturas válidas
//         }
//         else
//         {
//             // Si la lectura no es exitosa o el valor está fuera de rango
//             ESP_LOGE(TAG, "Error reading range or invalid value: %d", val);
//         }
// #else
//         ESP_LOGE(TAG, "ERROR VL53L0X NOT DEFINED");
//         return ESP_FAIL; // Si VL53L0X no está definido, retornar error
// #endif
//     }
//     // Ordenar las mediciones de menor a mayor
//     // Verificar si se obtuvieron suficientes lecturas válidas
//     if (valid_readings < N/2)
//     {
//         ESP_LOGE(TAG, "Not enough valid readings. Only %d valid readings.", valid_readings);
//         //return ESP_ERR_INVALID_ARG; // Retornar error si no se obtuvieron suficientes mediciones válidas
//         return ESP_OK;
//     }

//     // Ordenar las mediciones de menor a mayor
//     for (uint8_t i = 0; i < valid_readings - 1; i++)
//     {
//         for (uint8_t j = i + 1; j < valid_readings; j++)
//         {
//             if (values[i] > values[j])
//             {
//                 // Intercambiar los valores
//                 uint16_t temp = values[i];
//                 values[i] = values[j];
//                 values[j] = temp;
//             }
//         }
//     }

//     // La mediana será el valor en la posición central del arreglo ordenado
//     *distance = values[valid_readings / 2];
//     return ESP_OK; // Índice 5 es la mediana en un arreglo de 10 elementos
// }

static esp_err_t getValue(uint16_t *distance)
{
    esp_err_t success;
    uint16_t val = 0;

#ifndef VL53L0X
    success = vl53l0x_read_range_single(VL53L0X_IDX_FIRST, &val);
    if (success != ESP_OK)
    {
        // Si la lectura no es exitosa o el valor está fuera de rango
        ESP_LOGE(TAG, "Error reading: %s", esp_err_to_name(success));
        return ESP_FAIL;
    }
    else
    {
        val -= 38; // Calibración del valor obtenido
        if (val < VL53L0X_OUT_OF_RANGE && val >= MIN_DISTANCE)
        {
<<<<<<< HEAD
            *distance = val;
        }
        else
        {
            ESP_LOGE(TAG, "Invalid value: %d", val);
            return ESP_ERR_INVALID_RESPONSE;
=======
            // Si la lectura no es exitosa o el valor está fuera de rango
            ESP_LOGE(TAG, "Error reading: %s", esp_err_to_name(success));
            LOG_MESSAGE_W(TAG,"Error reading");
            return ESP_FAIL;
        }
        else
        {
            if(val < VL53L0X_OUT_OF_RANGE && val >= MIN_DISTANCE){
                *distance = val;
            }
            else{
                ESP_LOGE(TAG, "Invalid value: %d", val);
                LOG_MESSAGE_E(TAG,"Invalid value");
            }
>>>>>>> e946337f
        }
    }
#else
<<<<<<< HEAD
    ESP_LOGE(TAG, "ERROR VL53L0X NOT DEFINED");
    return ESP_FAIL; // Si VL53L0X no está definido, retornar error
=======
        ESP_LOGE(TAG, "ERROR VL53L0X NOT DEFINED");
        LOG_MESSAGE_E(TAG,"ERROR VL53L0X NOT DEFINED");
        return ESP_FAIL; // Si VL53L0X no está definido, retornar error
>>>>>>> e946337f
#endif

    return ESP_OK; // Índice 5 es la mediana en un arreglo de 10 elementos
}

esp_err_t mapping_pause()
{
    esp_err_t err = ESP_OK;

    err = servo_pause();
    if (err != ESP_OK)
    {
        ESP_LOGE(TAG, "ERROR STOPING SERVO");
        LOG_MESSAGE_E(TAG,"ERROR STOPPING SERVO");
        return ESP_FAIL;
    }
    return ESP_OK;
}

esp_err_t mapping_stop()
{
    return servo_stop();
}

esp_err_t mapping_restart()
{
    esp_err_t err = ESP_OK;

    err = servo_restart();
    if (err != ESP_OK)
    {
        ESP_LOGE(TAG, "ERROR RESTARTING SERVO");
        LOG_MESSAGE_E(TAG,"ERROR RESTARTING SERVO");
        return ESP_FAIL;
    }
    return ESP_OK;
}<|MERGE_RESOLUTION|>--- conflicted
+++ resolved
@@ -165,6 +165,7 @@
     {
         // Si la lectura no es exitosa o el valor está fuera de rango
         ESP_LOGE(TAG, "Error reading: %s", esp_err_to_name(success));
+        LOG_MESSAGE_W(TAG,"Error reading");
         return ESP_FAIL;
     }
     else
@@ -172,40 +173,19 @@
         val -= 38; // Calibración del valor obtenido
         if (val < VL53L0X_OUT_OF_RANGE && val >= MIN_DISTANCE)
         {
-<<<<<<< HEAD
             *distance = val;
         }
         else
         {
             ESP_LOGE(TAG, "Invalid value: %d", val);
+            LOG_MESSAGE_E(TAG,"Invalid value");
             return ESP_ERR_INVALID_RESPONSE;
-=======
-            // Si la lectura no es exitosa o el valor está fuera de rango
-            ESP_LOGE(TAG, "Error reading: %s", esp_err_to_name(success));
-            LOG_MESSAGE_W(TAG,"Error reading");
-            return ESP_FAIL;
         }
-        else
-        {
-            if(val < VL53L0X_OUT_OF_RANGE && val >= MIN_DISTANCE){
-                *distance = val;
-            }
-            else{
-                ESP_LOGE(TAG, "Invalid value: %d", val);
-                LOG_MESSAGE_E(TAG,"Invalid value");
-            }
->>>>>>> e946337f
-        }
     }
 #else
-<<<<<<< HEAD
     ESP_LOGE(TAG, "ERROR VL53L0X NOT DEFINED");
+    LOG_MESSAGE_E(TAG,"ERROR VL53L0X NOT DEFINED");
     return ESP_FAIL; // Si VL53L0X no está definido, retornar error
-=======
-        ESP_LOGE(TAG, "ERROR VL53L0X NOT DEFINED");
-        LOG_MESSAGE_E(TAG,"ERROR VL53L0X NOT DEFINED");
-        return ESP_FAIL; // Si VL53L0X no está definido, retornar error
->>>>>>> e946337f
 #endif
 
     return ESP_OK; // Índice 5 es la mediana en un arreglo de 10 elementos

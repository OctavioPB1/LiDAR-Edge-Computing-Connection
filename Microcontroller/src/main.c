--- conflicted
+++ resolved
@@ -1,14 +1,11 @@
-<<<<<<< HEAD
 #include "http_client.h"
 #include "i2c.h"
 #include "lights.h"
 #include "ap_server.h"
 #include "http_server.h"
-=======
-#include "ap_server.h"
+#include "esp_log.h"
 
 static const char *TAG = "MAIN";
->>>>>>> dfc59baa
 
 void app_main(void) {
 
@@ -21,4 +18,5 @@
    if(err2){
      ESP_LOGE(TAG, "Error ocurred trying to initialize server: err %d", err);
    }
+   
 }